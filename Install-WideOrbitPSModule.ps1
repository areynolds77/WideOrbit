param([string]$InstallDirectory)

$filelist = echo `
    WideOrbit.psd1 `
    WideOrbit.psm1 `
    Export-MediaAssets.ps1 `
    Get-AllRadioStations.ps1 `
    Get-MediaAsset.ps1 `
    Get-ProblemCarts.ps1 `
    Get-ScheduleByDate.ps1 `
    Import-MediaAsset.ps1 `
<<<<<<< HEAD
    Remove-MediaAsset.ps1 `
=======
    Search-RadioStationContent.ps1 `
>>>>>>> 062ea225
    Sync-WOPurge.ps1

if ('' -eq $InstallDirectory) {
    $personalModules = Join-Path -Path ([System.Environment]::GetFolderPath('MyDocuments')) -ChildPath WindowsPowershell\Modules

    if(($env:PSModulePath -split ';') -notcontains $personalModules) {
        Write-Warning "personalModules is not in `$env:PSModulePath"
    }

    if(!(Test-Path $personalModules)) {
        Write-Warning "$personalModules does not exist."
    }

    $InstallDirectory = Join-Path -Path $personalModules -ChildPath WideOrbit
}

if (!(Test-Path $InstallDirectory)) {
    $null = mkdir $InstallDirectory
}

$wc = New-Object System.Net.WebClient
$filelist | ForEach-Object {
    $wc.DownloadFile("https://raw.github.com/areynolds77/wideorbit/master/$_","$InstallDirectory\$_")
}
    <|MERGE_RESOLUTION|>--- conflicted
+++ resolved
@@ -9,11 +9,8 @@
     Get-ProblemCarts.ps1 `
     Get-ScheduleByDate.ps1 `
     Import-MediaAsset.ps1 `
-<<<<<<< HEAD
     Remove-MediaAsset.ps1 `
-=======
     Search-RadioStationContent.ps1 `
->>>>>>> 062ea225
     Sync-WOPurge.ps1
 
 if ('' -eq $InstallDirectory) {
